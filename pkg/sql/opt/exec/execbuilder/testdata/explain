--- conflicted
+++ resolved
@@ -217,11 +217,7 @@
                      ├── render            ·            ·
                      │    └── filter       ·            ·
                      │         └── values  ·            ·
-<<<<<<< HEAD
-                     │                     size         20 columns, 914 rows
-=======
-                     │                     size         20 columns, 915 rows
->>>>>>> b9bfb5fa
+                     │                     size         20 columns, 916 rows
                      └── render            ·            ·
                           └── filter       ·            ·
                                └── values  ·            ·
